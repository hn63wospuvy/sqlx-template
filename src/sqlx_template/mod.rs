use std::{
    backtrace::Backtrace, collections::{HashMap, HashSet}, fmt::format
};

use proc_macro2::{Span, TokenStream};
use quote::quote;
use rust_format::{Formatter, RustFmt};
use sqlparser::{dialect::{Dialect, GenericDialect, MySqlDialect, PostgreSqlDialect, SQLiteDialect}, parser::Parser};
use syn::{
    parse_macro_input, token::Eq, Attribute, Data, DeriveInput, Field, Fields, GenericArgument, Ident, ItemFn, Lit, LitStr, Meta, MetaList, MetaNameValue, NestedMeta, PathArguments, Token, Type
};

use crate::delete;

pub mod select;
pub mod update;
pub mod insert;
pub mod delete;
pub mod upsert;
pub mod raw;
pub mod ddl;
pub mod proc;
pub mod builder;

#[derive(Debug, Default, Clone, Copy)]
pub(super) enum Scope {
    #[default]
    Struct,
    Mod,
    NewMod
}

#[derive(Debug, Default, Clone, Copy)]
pub(super) enum Database {
    #[default]
    Postgres,
    Sqlite,
    Mysql,
    Any
}

pub(super) fn create_ident(name: &str) -> Ident {
    Ident::new_raw(&name.to_lowercase(), Span::call_site())
}

pub(super) fn check_column_name(column: String, db: Database) -> String {
    match db {
        Database::Postgres | Database::Any => {
            // Reference: https://www.postgresql.org/docs/current/sql-keywords-appendix.html
            if [
                "all", "analyse", "analyze", "and", "any", "array", "as", "asc", "asymmetric", "authorization",
                "binary", "both", "case", "cast", "check", "collate", "collation", "column", "concurrently",
                "constraint", "create", "cross", "current_catalog", "current_date", "current_role", "current_schema",
                "current_time", "current_timestamp", "current_user", "default", "deferrable", "desc", "distinct",
                "do", "else", "end", "except", "false", "fetch", "for", "foreign", "freeze", "from", "full", "grant",
                "group", "having", "ilike", "in", "initially", "inner", "intersect", "into", "is", "isnull", "join",
                "lateral", "leading", "left", "like", "limit", "localtime", "localtimestamp", "natural", "not",
                "notnull", "null", "offset", "on", "only", "or", "order", "outer", "overlaps", "placing", "primary",
                "references", "returning", "right", "select", "session_user", "similar", "some", "symmetric", "table",
                "then", "to", "trailing", "true", "union", "unique", "user", "using", "variadic", "verbose", "when",
                "where", "window", "with", "authorization", "between"
            ].contains(&column.to_lowercase().as_str()) {
                format!("\"{}\"", column)
            } else {
                column
            }
        },
        Database::Mysql => {
            // Reference: https://dev.mysql.com/doc/refman/8.0/en/keywords.html
            if [
                "add", "all", "alter", "analyze", "and", "as", "asc", "before", "between", "both", "by", "call",
                "cascade", "case", "change", "check", "column", "condition", "constraint", "continue", "convert",
                "create", "cross", "current_date", "current_time", "current_timestamp", "current_user", "cursor",
                "database", "databases", "day_hour", "day_microsecond", "day_minute", "day_second", "dec", "declare",
                "default", "delayed", "delete", "desc", "describe", "deterministic", "distinct", "distinctrow", "div",
                "drop", "dual", "each", "else", "elseif", "enclosed", "escaped", "exists", "exit", "explain", "false",
                "fetch", "for", "force", "foreign", "from", "fulltext", "generated", "get", "grant", "group", "having",
                "high_priority", "if", "ignore", "in", "index", "infile", "inner", "inout", "insensitive", "insert",
                "int", "integer", "interval", "into", "is", "iterate", "join", "key", "keys", "kill", "leading", "leave",
                "left", "like", "limit", "linear", "lines", "load", "localtime", "localtimestamp", "lock", "long",
                "loop", "low_priority", "master_bind", "master_ssl_verify_server_cert", "match", "maxvalue", "mediumint",
                "middleint", "minute_microsecond", "minute_second", "mod", "modifies", "natural", "not", "no_write_to_binlog",
                "null", "numeric", "on", "optimize", "optimizer_costs", "option", "optionally", "or", "order", "out",
                "outer", "outfile", "partition", "precision", "primary", "procedure", "purge", "range", "read", "reads",
                "read_write", "real", "references", "regexp", "release", "rename", "repeat", "replace", "require",
                "resignal", "restrict", "return", "revoke", "right", "rlike", "schema", "schemas", "second_microsecond",
                "select", "sensitive", "separator", "set", "show", "signal", "smallint", "spatial", "specific", "sql",
                "sqlexception", "sqlstate", "sqlwarning", "sql_big_result", "sql_calc_found_rows", "sql_small_result",
                "ssl", "starting", "stored", "straight_join", "table", "terminated", "then", "tinyint", "to", "trailing",
                "trigger", "true", "undo", "union", "unique", "unlock", "unsigned", "update", "usage", "use", "using",
                "utc_date", "utc_time", "utc_timestamp", "values", "varbinary", "varchar", "varcharacter", "varying",
                "when", "where", "while", "with", "write", "xor", "year_month", "zerofill"
            ].contains(&column.to_lowercase().as_str()) {
                format!("`{}`", column)
            } else {
                column
            }
        },
        Database::Sqlite => {
            // Reference: https://www.sqlite.org/lang_keywords.html
            if [
                "abort", "action", "add", "after", "all", "alter", "analyze", "and", "as", "asc", "attach", "autoincrement",
                "before", "begin", "between", "by", "cascade", "case", "cast", "check", "collate", "column", "commit",
                "conflict", "constraint", "create", "cross", "current_date", "current_time", "current_timestamp", "database",
                "default", "deferrable", "deferred", "delete", "desc", "detach", "distinct", "drop", "each", "else", "end",
                "escape", "except", "exclusive", "exists", "explain", "fail", "for", "foreign", "from", "full", "glob",
                "group", "having", "if", "ignore", "immediate", "in", "index", "indexed", "initially", "inner", "insert",
                "instead", "intersect", "into", "is", "isnull", "join", "key", "left", "like", "limit", "match", "natural",
                "no", "not", "notnull", "null", "of", "offset", "on", "or", "order", "outer", "plan", "pragma", "primary",
                "query", "raise", "recursive", "references", "regexp", "reindex", "release", "rename", "replace", "restrict",
                "right", "rollback", "row", "savepoint", "select", "set", "table", "temp", "temporary", "then", "to",
                "transaction", "trigger", "union", "unique", "update", "using", "vacuum", "values", "view", "virtual",
                "when", "where", "with", "without"
            ].contains(&column.to_lowercase().as_str()) {
                format!("\"{}\"", column)
            } else {
                column
            }
        }
    }
}

pub(super) fn get_scope(ast: &DeriveInput) -> Scope {
    let mut scopes = ast
        .attrs
        .iter()
        .filter_map(|attr| {
            if let Ok(Meta::NameValue(MetaNameValue {
                path,
                lit: Lit::Str(lit_str),
                ..
            })) = attr.parse_meta()
            {
                if path.is_ident("tp_scope") {
                    let scope_str = lit_str.value();
                    match scope_str.as_str() {
                        "struct" => Some(Scope::Struct),
                        "mod" => Some(Scope::Mod),
                        _ => panic!("Invalid scope: {scope_str}. Only `struct` or `mod` are permitted")
                    }
                } else {
                    None
                }
            } else {
                None
            }
        })
        .collect::<Vec<_>>();
    match scopes.len() {
        0 => Scope::default(), // Default is struct scope
        1 => scopes.pop().unwrap(),
        _ => panic!("More than one `tp_scope` attribute was found"),
    }
}

pub fn get_table_name(ast: &DeriveInput) -> String {
    let mut res = None;
    ast.attrs.iter()
        .filter(|attr| attr.path.is_ident("table"))
        .for_each(|attr| {
            if res.is_some() {
                panic!("More than one `table` attribute was found")
            }
            let name = attr.parse_args::<syn::LitStr>().expect("Expected #[table(\"table_name\")]").value();
            res.replace(name);
        })
        ;
    res.expect("Missing `table` attribute")
}

pub fn get_database_from_ast(ast: &DeriveInput) -> Database {

    let mut res = None;
    ast.attrs.iter()
        .filter(|attr| attr.path.is_ident("db"))
        .for_each(|attr| {
            if res.is_some() {
                panic!("More than one `db` attribute was found")
            }
            let name = attr.parse_args::<syn::LitStr>().expect("Expected #[db(\"postgres\")]").value();
            let db = match name.to_lowercase().as_str() {
                "postgres" | "postgresql" => Database::Postgres,
                "mysql" => Database::Mysql,
                "sqlite" => Database::Sqlite,
                "any" => Database::Any,
                _ => panic!("`db`: {name} is not valid. Valid values: 'postgres', 'mysql', 'sqlite', 'any'")
            };
            res.replace(db);
        })
        ;
    res.expect("Missing `db` attribute")
}

pub fn get_database_from_input_fn(input: &ItemFn) -> Database {

    let mut res = None;
    input.attrs.iter()
        .filter(|attr| attr.path.is_ident("db"))
        .for_each(|attr| {
            if res.is_some() {
                panic!("More than one `db` attribute was found")
            }
            let name = attr.parse_args::<syn::LitStr>().expect("Expected #[db(\"postgres\")]").value();
            let db = match name.to_lowercase().as_str() {
                "postgres" | "postgresql" => Database::Postgres,
                "mysql" => Database::Mysql,
                "sqlite" => Database::Sqlite,
                "any" => Database::Any,
                _ => panic!("`db`: {name} is not valid. Valid values: 'postgres', 'mysql', 'sqlite', 'any'")
            };
            res.replace(db);
        })
        ;
    res.expect("Missing `db` attribute")
}


pub fn get_debug_slow_from_table_scope(ast: &DeriveInput) -> Option<i32> {
    let struct_name = &ast.ident;
    let debug_slows : Vec<i32> = ast
        .attrs
        .iter()
        .filter_map(|attr| {
            if let Ok(Meta::NameValue(MetaNameValue {
                path,
                lit: Lit::Int(slow_in_ms),
                ..
            })) = attr.parse_meta()
            {
                if path.is_ident("debug_slow") {
                    let name = slow_in_ms.base10_parse().expect("Invalid debug slow value");
                    Some(name)
                } else {
                    None
                }
            } else {
                None
            }
        })
        .collect::<Vec<_>>();
    match debug_slows.len() {
        0 => None,
        1 => Some(*debug_slows.first().unwrap()),
        _ => panic!("More than one debug_slow attribute was found"),
    }
}

fn check_fields<'a>(fields_from_attr: &Vec<&'a str>, all_fields: Vec<&'a Field>) -> Vec<Field> {
    let by_fields = all_fields
        .iter()
        .filter_map(|f| {
            if fields_from_attr
                .iter()
                .any(|f_attr| f.ident.clone().is_some_and(|x| x.to_string().as_str() == *f_attr))
            {
                Some((*f).clone())
            } else {
                None
            }
        })
        .collect::<Vec<_>>();
    by_fields
}

fn is_integer_type(ty: &Type) -> bool {
    match ty {
        Type::Path(type_path) => {
            if let Some(segment) = type_path.path.segments.last() {
                if let PathArguments::AngleBracketed(args) = &segment.arguments {
                    if args.args.len() != 1 {
                        return false;
                    }
                    if let Some(inner_type) = args.args.first() {
                        if let GenericArgument::Type(inner_path) = inner_type {
                            return is_integer_type(&inner_path);
                        }
                    } 
                    false
                } else {
                    let type_name = &segment.ident.to_string();
                    type_name == "i8" || type_name == "i16" || type_name == "i32" || type_name == "i64"
                }
            } else {
                false
            }
        }
       
        _ => false,
    }
}

fn is_option_type(type_path: &syn::TypePath) -> bool {
    if let Some(segment) = type_path.path.segments.last() {
        let type_name = &segment.ident.to_string();
        type_name == "Option"
    } else {
        false
    }
}

fn gen_debug_code(debug_slow: Option<i32>) -> (TokenStream, TokenStream) {
    match debug_slow {
        Some(0) => {
            if cfg!(feature = "log") {
                (
                    quote! { 
                        log::debug!("[SQLxTemplate] - Query: {sql}"); 
                    },
                    quote! {}
                )
                
            } else if cfg!(feature = "tracing") {
                (
                    quote! { 
                        tracing::debug!("[SQLxTemplate] - Query: {sql}"); 
                    },
                    quote! {}
                )
            } else {
                (
                    quote! { 
                        println!("[SQLxTemplate] - Query: {sql}"); 
                    },
                    quote! {}
                )
            }
        },
        Some(slow) if slow > 0 => {
            let before = quote! { let t = std::time::Instant::now(); };
            let after = if cfg!(feature = "log") {
                quote! { 
                    let elapsed = (std::time::Instant::now() - t).as_millis() as i32;
                    if elapsed >= #debug_slow {
                        log::debug!("[SQLxTemplate] - Query elapsed: {elapsed}ms - {sql}"); 
                    }
                    
                }
            } else if cfg!(feature = "tracing") {
                quote! { 
                    let elapsed = (std::time::Instant::now() - t).as_millis() as i32;
                    if elapsed >= #debug_slow {
                        tracing::debug!("[SQLxTemplate] - Query elapsed: {elapsed}ms - {sql}"); 
                    }
                }
            } else {
                quote! { 
                    let elapsed = (std::time::Instant::now() - t).as_millis() as i32;
                    if elapsed >= #debug_slow {
                        println!("[SQLxTemplate] - Query elapsed: {elapsed}ms - {sql}"); 
                    }
                }
            };
            (before, after)
        }
        _ => (quote! {}, quote! {})
    }
}



pub fn table_name_derive(ast: &DeriveInput) -> syn::Result<TokenStream> {
    let struct_name = &ast.ident;

    let table_name = get_table_name(&ast);
    let expanded = quote!{
        impl #struct_name {
            #[inline]
            pub const fn table_name() -> &'static str {
                #table_name
            }
        }
    };

    Ok(expanded.into())

}

<<<<<<< HEAD
pub fn get_database() -> TokenStream {
    if cfg!(feature = "postgres") {
        quote! { sqlx::Postgres }
    } else if cfg!(feature = "sqlite") {
        quote! { sqlx::Sqlite }
    } else if cfg!(feature = "mysql") {
        quote! { sqlx::MySql }
    } else if cfg!(feature = "any") {
        quote! { sqlx::Any }
    } else {
        panic!("Unknown database 1")
=======
pub fn get_database_type(db: Database) -> TokenStream {
    match db {
        Database::Postgres => quote! { sqlx::Postgres },
        Database::Sqlite => quote! { sqlx::Sqlite },
        Database::Mysql => quote! { sqlx::Mysql },
        Database::Any => quote! { sqlx::Any },
>>>>>>> 3ddaa73c
    }

}

pub fn get_database_dialect(db: Database) -> Box<dyn Dialect> {
    match db {
        Database::Postgres => Box::new(PostgreSqlDialect {}),
        Database::Sqlite => Box::new(SQLiteDialect {}),
        Database::Mysql => Box::new(MySqlDialect {}),
        Database::Any => Box::new(GenericDialect {}),
    }
}

pub fn gen_with_doc(func: TokenStream) -> TokenStream {
    let doc_string = format!(
        "Automatically generated function by sqlx-template\n\n```rust\n{}\n```",
        RustFmt::default().format_str(func.to_string()).unwrap()
        
    );
    // Include the documentation in the generated function
    let gen_with_doc = quote! {
        #[doc = #doc_string]
        #func
    };
    gen_with_doc
}

pub fn contains(fields: &[syn::Field], field: &syn::Field) -> bool {
    let fields_name = fields.iter()
        .map(|x| get_field_name(x))
        .collect::<Vec<_>>();
    let field_name = get_field_name(field);
    fields_name.contains(&field_name)
}

pub fn get_field_name(field: &syn::Field) -> String {
    field.ident.clone().unwrap().to_string()
}

pub fn get_field_name_as_column(field: &syn::Field, db: Database) -> String {
    check_column_name(field.ident.clone().unwrap().to_string(), db)
}

pub fn check_valid_single_sql(sql: &str, db: Database) {
    let dialect = get_database_dialect(db);
    let parse = Parser::parse_sql(dialect.as_ref(), sql);
    match parse {
        Err(e) => panic!("Invalid generated query: {sql}. Error: {e}. Please report"),
        Ok(x) if x.is_empty() => panic!("Empty statement"),
        Ok(x) if x.len() > 1 => panic!("Found multiple statements which is not allowed. Generated query: {sql}. Please report"),
        _ => {}
    }

}

pub fn has_duplicates(vec: &Vec<Field>) -> bool {
    let vec = vec.iter()
        .map(|x| get_field_name(x))
        .collect::<Vec<_>>();
    for (i, item1) in vec.iter().enumerate() {
        for (j, item2) in vec.iter().enumerate() {
            if i != j && item1 == item2 {
                return true;
            }
        }
    }
    false
}

pub fn has_attribute(input: &DeriveInput, attr_name: &str) -> bool {
    input.attrs.iter().any(|attr| attr.path.is_ident(attr_name))
}

pub fn derive_all(input: &DeriveInput, for_path: Option<&syn::Path>, scope: Scope, db: Option<Database>) -> syn::Result<TokenStream> {
    let table_name = table_name_derive(&input)?;
    let insert = insert::derive_insert(&input, for_path, scope, db)?;
    let update = update::derive_update(&input, for_path, scope, db)?;
    let select = select::derive_select(&input, for_path, scope, db)?;
    let delete = delete::derive_delete(&input, for_path, scope, db)?;
    let upsert = upsert::derive_upsert(&input, for_path, scope, db)?;

    // Note: Builder generation is handled by individual derive functions
    // to avoid duplicate generation when using SqlxTemplate

    Ok(quote! {
        #table_name
        #insert
        #update
        #select
        #delete
        #upsert
    })
}<|MERGE_RESOLUTION|>--- conflicted
+++ resolved
@@ -375,26 +375,12 @@
 
 }
 
-<<<<<<< HEAD
-pub fn get_database() -> TokenStream {
-    if cfg!(feature = "postgres") {
-        quote! { sqlx::Postgres }
-    } else if cfg!(feature = "sqlite") {
-        quote! { sqlx::Sqlite }
-    } else if cfg!(feature = "mysql") {
-        quote! { sqlx::MySql }
-    } else if cfg!(feature = "any") {
-        quote! { sqlx::Any }
-    } else {
-        panic!("Unknown database 1")
-=======
 pub fn get_database_type(db: Database) -> TokenStream {
     match db {
         Database::Postgres => quote! { sqlx::Postgres },
         Database::Sqlite => quote! { sqlx::Sqlite },
         Database::Mysql => quote! { sqlx::Mysql },
         Database::Any => quote! { sqlx::Any },
->>>>>>> 3ddaa73c
     }
 
 }
