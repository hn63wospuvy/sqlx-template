
use chrono::{DateTime, Utc};
use futures::StreamExt;
use sqlx_template::{insert, multi_query, query, select, update, Columns, DeleteTemplate, SelectTemplate, SqliteTemplate, TableName, UpdateTemplate, UpsertTemplate};
use sqlx::{migrate::MigrateDatabase, prelude::FromRow, types::{chrono, Json}, Sqlite, SqlitePool};
use sqlx_template::InsertTemplate;

// const DB_URL: &str = "sqlite://sqlite.db";
const DB_URL: &str = "sqlite::memory:";

#[tokio::main]
async fn main() {
    let fresh = if !Sqlite::database_exists(DB_URL).await.unwrap_or(false) || DB_URL.contains("memory") {
        println!("Creating database {}", DB_URL);
        match Sqlite::create_database(DB_URL).await {
            Ok(_) => {
                println!("Create db success");
                true
            },
            Err(error) => panic!("error: {}", error),
        }
    } else {
        println!("Database already exists");
        false
    };

    let db = SqlitePool::connect(DB_URL).await.unwrap();
    if fresh {
        // Run migration script when db is newly created
        migrate(&db).await.unwrap();
    }

    let org_1 = Organization {
        name: "org1".into(),
        code: "org_1".into(),
        active: true,
        created_by: Some("test-user".into()),
        ..Default::default()
    };

    // Insert new org
    let _ = Organization::insert(&org_1, &db).await.unwrap();

    // Fetch all org
    let orgs = Organization::find_all(&db).await.unwrap();
    println!("Orgs: {orgs:#?}");
    let org_1 = orgs.first().unwrap();
    let user_1 = User {
        email: format!("user1@abc.com"),
        password: "password".into(),
        org: Some(org_1.id),
        active: true,
        ..Default::default()
    };
    let user_2 = User {
        email: format!("user2@abc.com"),
        password: "password".into(),
        org: Some(org_1.id),
        active: true,
        ..Default::default()
    };

    // Insert user
    User::insert(&user_1, &db).await.unwrap();
    User::insert(&user_2, &db).await.unwrap();
    insert_new_user("user3@abc.com", "password", org_1.id, &db).await.unwrap();


    // Query user
    let users = query_all_user_info("user", 0, &db).await.unwrap();
    println!("Query Users: {users:#?}");

    // Stream all users order by id

    let mut users = User::stream_order_by_id_desc(&db);
    while let Some(Ok(u)) = users.next().await {
        println!("Stream User: {u:#?}");
    }

    // Stream org
    let mut org_list = query_user_org("user", 0, &db);
    while let Some(Ok(o)) = org_list.next().await {
        println!("Steam Org: {o:#?}");
    }


    // Pagination
    let page_request = PageRequest::default();
    let page = User::find_page_by_org_order_by_id_desc_and_org_desc(&Some(org_1.id), page_request, &db)
        .await
        .unwrap()
        .into_page(page_request);
    println!("Page user: {page:#?}");


    // Transaction
    let mut tx = db.begin().await.unwrap();
    let org_2 = Organization {
        name: "org2".into(),
        code: "org_2".into(),
        active: true,
        created_by: Some("test-user".into()),
        ..Default::default()
    };
    let _ = Organization::insert(&org_2, &mut *tx).await.unwrap();
    let org = Organization::find_one_by_code(&"org_2".to_string(), &mut *tx).await.unwrap().unwrap();
    let mut user = User::find_one_by_email(&"user2@abc.com".to_string(), &mut *tx).await.unwrap().unwrap();
    user.org = Some(org.id);
    user.updated_at = Some(Utc::now());
    user.updated_by = Some("abc".into());
    User::update_user(&user.id, &user, &mut *tx).await.unwrap();

    // Test upsert functionality
    let upsert_user = User {
        email: "user3@abc.com".to_string(),
        password: "upsert_password".to_string(),
        org: Some(org.id),
        active: true,
        updated_at: Some(Utc::now()),
        ..Default::default()
    };

    // This will insert since user3@abc.com doesn't exist
    User::upsert_by_email(&upsert_user, &mut *tx).await.unwrap();

    // This will update since user3@abc.com now exists
    let mut updated_upsert_user = upsert_user.clone();
    updated_upsert_user.password = "updated_upsert_password".to_string();
    User::upsert_by_email(&updated_upsert_user, &mut *tx).await.unwrap();

    tx.commit().await.unwrap();

    let user = User::find_one_by_email(&"user2@abc.com".to_string(), &db).await.unwrap().unwrap();
    println!("User after update: {user:#?}");

<<<<<<< HEAD
    //insert_all
    let user_3 = User {
        email: format!("user3@abc.com"),
        password: "password".into(),
        org: Some(org_1.id),
        active: true,
        ..Default::default()
    };
    let user_4 = User {
        email: format!("user4@abc.com"),
        password: "password".into(),
        org: Some(org_1.id),
        active: true,
        ..Default::default()
    };
    let users = &vec![user_3,user_4];
    let row_effected = User::insert_all(users, &db).await.unwrap();
    println!("Inserted {row_effected} rows for users");
=======
    let upserted_user = User::find_one_by_email(&"user3@abc.com".to_string(), &db).await.unwrap().unwrap();
    println!("Upserted user: {upserted_user:#?}");

    // Test new WHERE clause functions
    println!("\n=== Testing WHERE clause functions ===");

    // Test 1: SELECT with WHERE only (email and active mapping)
    println!("1. Testing find_by_email_and_active:");
    let user = User::find_by_email_and_active("user1@abc.com", &true, &db).await.unwrap();
    println!("   Found user: {:?}", user.map(|u| format!("{}({})", u.email, u.active)));

    // Test 2: SELECT with BY + WHERE (org mapping + version custom type)
    println!("2. Testing find_active_by_org_and_version:");
    let users = User::find_active_by_org_and_version(&Some(org_1.id), &true, &0, &db).await.unwrap();
    println!("   Found {} active users in org {} with version > 0", users.len(), org_1.id);

    // Test 3: COUNT with WHERE (custom type)
    println!("3. Testing count_recent_users:");
    let count = User::count_recent_users(&"2020-01-01T00:00:00Z".to_string(), &db).await.unwrap();
    println!("   Found {} users created after 2020-01-01", count);

    // Test 4: UPDATE with WHERE (active mapping)
    println!("4. Testing update_password_if_active:");
    let rows = User::update_password_if_active("user2@abc.com", "new_secure_password", &true, &db).await.unwrap();
    println!("   Updated {} active users' passwords", rows);

    // Test 5: DELETE with WHERE (active mapping + version custom type)
    println!("5. Testing delete_old_inactive:");
    let rows = User::delete_old_inactive(&false, &999, &db).await.unwrap();
    println!("   Deleted {} old inactive users", rows);

    // Test 6: UPSERT with WHERE (version custom type)
    println!("6. Testing upsert_if_version_below:");
    let test_user = User {
        id: 999,
        email: "test@example.com".to_string(),
        password: "test_password".to_string(),
        org: Some(org_1.id),
        active: true,
        version: 1,
        created_by: Some("test".to_string()),
        created_at: chrono::Utc::now(),
        updated_by: None,
        updated_at: None,
    };
    let rows = User::upsert_if_version_below(&test_user, &10, &db).await.unwrap();
    println!("   Upserted {} users with version < 10", rows);

    println!("=== All WHERE clause tests completed! ===");

>>>>>>> 3ddaa73c
}

#[derive(Debug, Clone, Copy)]
struct PageRequest {
    offset: u64,
    limit: u32,
    count: bool
}

impl From<PageRequest> for (i64, i32, bool) {
    fn from(value: PageRequest) -> Self {
        (value.offset as i64, value.limit as i32, value.count)
    }
}

impl Default for PageRequest {
    fn default() -> Self {
        Self {
            offset: 0,
            limit: 10,
            count: true
        }
    }
}

#[derive(Debug, Clone)]
pub struct Page<T> {
    pub offset: u64,
    pub limit: u32,
    pub total: Option<u64>,
    pub data: Vec<T>
}

trait IntoPage<Item> {
    type Item;
    fn into_page(self, page_request: PageRequest) -> Page<Item>;
}

impl <T> IntoPage<T> for (Vec<T>, Option<i64>) {
    type Item = T;
    fn into_page(self, page_request: PageRequest) -> Page<T> {

        Page {
            offset: page_request.offset,
            limit: page_request.limit,
            total: self.1.map(|x| x as u64),
            data: self.0
        }
    }
}

#[derive(SqliteTemplate, FromRow, Default, Clone, Debug)]
#[debug_slow = 1000]
#[table("users")]
#[tp_delete(by = "id")]
#[tp_delete(by = "id, email")]
#[tp_select_all(by = "id, email", order = "id desc")]
#[tp_select_one(by = "id", order = "id desc", fn_name = "get_last_inserted")]
#[tp_select_one(by = "email")]
#[tp_select_page(by = "org", order = "id desc, org desc")]
#[tp_select_count(by = "id, email")]
// New WHERE clause examples
#[tp_select_one(where = "email = :email and active = :active", fn_name = "find_by_email_and_active")]
#[tp_select_all(by = "org", where = "active = :active and version > :min_version", fn_name = "find_active_by_org_and_version")]
#[tp_select_count(where = "created_at > :since$String", fn_name = "count_recent_users")]
#[tp_update(by = "id", op_lock = "version", fn_name = "update_user")]
#[tp_update(by = "email", on = "password", where = "active = :active", fn_name = "update_password_if_active")]
#[tp_delete(where = "active = :active and version < :max_version", fn_name = "delete_old_inactive")]
#[tp_select_stream(order = "id desc")]
#[tp_upsert(by = "email", update = "password, updated_at")]
#[tp_upsert(by = "id", where = "version < :max_version", fn_name = "upsert_if_version_below")]
pub struct User {
    #[auto]
    pub id: i32,
    pub email: String,
    pub password: String,
    pub org: Option<i32>,
    pub active: bool,
    #[auto]
    pub version: i32,
    pub created_by: Option<String>,
    #[auto]
    pub created_at: DateTime<Utc>,
    pub updated_by: Option<String>,
    pub updated_at: Option<DateTime<Utc>>,
}



#[derive(InsertTemplate, UpdateTemplate, SelectTemplate, DeleteTemplate, FromRow, TableName, Default, Clone, Debug)]
#[debug_slow = 1000]
#[table("chats")]
#[db("sqlite")]
#[tp_delete(by = "id")]
#[tp_select_one(by = "id, sender", order = "id desc")]
pub struct Chat {
    #[auto]
    pub id: i32,
    pub sender: i32,
    pub receiver: i32,
    pub content: String,
    pub active: bool,
    pub created_by: Option<String>,
    #[auto]
    pub created_at: DateTime<Utc>,
}


#[derive(SqliteTemplate, FromRow, Default, Clone, Debug, Columns)]
#[table("organizations")]
#[tp_delete(by = "id")]
#[tp_select_one(by = "code")]
#[tp_select_all(order = "id desc")]
pub struct Organization {
    #[auto]
    pub id: i32,
    #[group = "a"]
    #[group = "b"]
    pub name: String,
    pub code: String,
    pub image: Option<String>,
    pub active: bool,
    pub created_by: Option<String>,
    #[auto]
    pub created_at: DateTime<Utc>,
    pub updated_by: Option<String>,
    pub updated_at: Option<DateTime<Utc>>,
}


#[multi_query(file = "sql/init.sql", 0)]
#[db("sqlite")]
async fn migrate() {}


#[insert("INSERT INTO users(email, password, org, active, created_by, updated_by, updated_at) VALUES (:email, :password, :org, true, NULL, NULL, NULL)")]
#[db("sqlite")]
async fn insert_new_user(email: &str, password: &str, org: i32) {}

#[select(
    sql = "
    SELECT *
    FROM users
    WHERE (email = :name and org = :org) OR email LIKE '%' || :name || '%'
",
    debug = 100
)]
#[db("sqlite")]
pub async fn query_all_user_info(name: &str, org: i32) -> Vec<User> {}

#[select("
    SELECT organizations.id, organizations.name
    FROM organizations
    JOIN users ON users.org = organizations.id
    WHERE users.email LIKE '%' || :name || '%'
    GROUP BY organizations.id
")]
#[db("sqlite")]
pub fn query_user_org(name: &str, org: i32) -> Stream<(i32, String)> {} // Stream does not need async because it return a future. `:org` does not need to appear in the query

<|MERGE_RESOLUTION|>--- conflicted
+++ resolved
@@ -133,26 +133,6 @@
     let user = User::find_one_by_email(&"user2@abc.com".to_string(), &db).await.unwrap().unwrap();
     println!("User after update: {user:#?}");
 
-<<<<<<< HEAD
-    //insert_all
-    let user_3 = User {
-        email: format!("user3@abc.com"),
-        password: "password".into(),
-        org: Some(org_1.id),
-        active: true,
-        ..Default::default()
-    };
-    let user_4 = User {
-        email: format!("user4@abc.com"),
-        password: "password".into(),
-        org: Some(org_1.id),
-        active: true,
-        ..Default::default()
-    };
-    let users = &vec![user_3,user_4];
-    let row_effected = User::insert_all(users, &db).await.unwrap();
-    println!("Inserted {row_effected} rows for users");
-=======
     let upserted_user = User::find_one_by_email(&"user3@abc.com".to_string(), &db).await.unwrap().unwrap();
     println!("Upserted user: {upserted_user:#?}");
 
@@ -203,7 +183,6 @@
 
     println!("=== All WHERE clause tests completed! ===");
 
->>>>>>> 3ddaa73c
 }
 
 #[derive(Debug, Clone, Copy)]
